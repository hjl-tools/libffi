--- conflicted
+++ resolved
@@ -1,10 +1,7 @@
 2014-03-10  Mike Hommey <mh+mozilla@glandium.org>
 
-<<<<<<< HEAD
 	* configure.ac: Allow building for mipsel with Android NDK r8.
-=======
 	* Makefile.am (AM_MAKEFLAGS): Replace double quotes with single quotes.
->>>>>>> f8cdf114
 
 2014-03-01  Anthony Green  <green@moxielogic.com>
 
