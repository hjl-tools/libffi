/* -----------------------------------------------------------------------
   ffi.c - Copyright (c) 1998, 2008  Red Hat, Inc.
   
   ARM Foreign Function Interface 

   Permission is hereby granted, free of charge, to any person obtaining
   a copy of this software and associated documentation files (the
   ``Software''), to deal in the Software without restriction, including
   without limitation the rights to use, copy, modify, merge, publish,
   distribute, sublicense, and/or sell copies of the Software, and to
   permit persons to whom the Software is furnished to do so, subject to
   the following conditions:

   The above copyright notice and this permission notice shall be included
   in all copies or substantial portions of the Software.

   THE SOFTWARE IS PROVIDED ``AS IS'', WITHOUT WARRANTY OF ANY KIND,
   EXPRESS OR IMPLIED, INCLUDING BUT NOT LIMITED TO THE WARRANTIES OF
   MERCHANTABILITY, FITNESS FOR A PARTICULAR PURPOSE AND
   NONINFRINGEMENT.  IN NO EVENT SHALL THE AUTHORS OR COPYRIGHT
   HOLDERS BE LIABLE FOR ANY CLAIM, DAMAGES OR OTHER LIABILITY,
   WHETHER IN AN ACTION OF CONTRACT, TORT OR OTHERWISE, ARISING FROM,
   OUT OF OR IN CONNECTION WITH THE SOFTWARE OR THE USE OR OTHER
   DEALINGS IN THE SOFTWARE.
   ----------------------------------------------------------------------- */

#include <ffi.h>
#include <ffi_common.h>

#include <stdlib.h>

/* Forward declares. */
static int vfp_type_p (ffi_type *);
static void layout_vfp_args (ffi_cif *);

/* ffi_prep_args is called by the assembly routine once stack space
   has been allocated for the function's arguments
   
   The vfp_space parameter is the load area for VFP regs, the return
   value is cif->vfp_used (word bitset of VFP regs used for passing
   arguments). These are only used for the VFP hard-float ABI.
*/
int ffi_prep_args(char *stack, extended_cif *ecif, float *vfp_space)
{
  register unsigned int i, vi = 0;
  register void **p_argv;
  register char *argp;
  register ffi_type **p_arg;

  argp = stack;

  if ( ecif->cif->flags == FFI_TYPE_STRUCT ) {
    *(void **) argp = ecif->rvalue;
    argp += 4;
  }

  p_argv = ecif->avalue;

  for (i = ecif->cif->nargs, p_arg = ecif->cif->arg_types;
       (i != 0);
       i--, p_arg++)
    {
      size_t z;

      /* Allocated in VFP registers. */
      if (ecif->cif->abi == FFI_VFP
	  && vi < ecif->cif->vfp_nargs && vfp_type_p (*p_arg))
	{
	  float* vfp_slot = vfp_space + ecif->cif->vfp_args[vi++];
	  if ((*p_arg)->type == FFI_TYPE_FLOAT)
	    *((float*)vfp_slot) = *((float*)*p_argv);
	  else if ((*p_arg)->type == FFI_TYPE_DOUBLE)
	    *((double*)vfp_slot) = *((double*)*p_argv);
	  else
	    memcpy(vfp_slot, *p_argv, (*p_arg)->size);
	  p_argv++;
	  continue;
	}

      /* Align if necessary */
      if (((*p_arg)->alignment - 1) & (unsigned) argp) {
	argp = (char *) ALIGN(argp, (*p_arg)->alignment);
      }

      if ((*p_arg)->type == FFI_TYPE_STRUCT)
	argp = (char *) ALIGN(argp, 4);

	  z = (*p_arg)->size;
	  if (z < sizeof(int))
	    {
	      z = sizeof(int);
	      switch ((*p_arg)->type)
		{
		case FFI_TYPE_SINT8:
		  *(signed int *) argp = (signed int)*(SINT8 *)(* p_argv);
		  break;
		  
		case FFI_TYPE_UINT8:
		  *(unsigned int *) argp = (unsigned int)*(UINT8 *)(* p_argv);
		  break;
		  
		case FFI_TYPE_SINT16:
		  *(signed int *) argp = (signed int)*(SINT16 *)(* p_argv);
		  break;
		  
		case FFI_TYPE_UINT16:
		  *(unsigned int *) argp = (unsigned int)*(UINT16 *)(* p_argv);
		  break;
		  
		case FFI_TYPE_STRUCT:
		  memcpy(argp, *p_argv, (*p_arg)->size);
		  break;

		default:
		  FFI_ASSERT(0);
		}
	    }
	  else if (z == sizeof(int))
	    {
	      *(unsigned int *) argp = (unsigned int)*(UINT32 *)(* p_argv);
	    }
	  else
	    {
	      memcpy(argp, *p_argv, z);
	    }
	  p_argv++;
	  argp += z;
    }

  /* Indicate the VFP registers used. */
  return ecif->cif->vfp_used;
}

/* Perform machine dependent cif processing */
ffi_status ffi_prep_cif_machdep(ffi_cif *cif)
{
  int type_code;
  /* Round the stack up to a multiple of 8 bytes.  This isn't needed 
     everywhere, but it is on some platforms, and it doesn't harm anything
     when it isn't needed.  */
  cif->bytes = (cif->bytes + 7) & ~7;

  /* Set the return type flag */
  switch (cif->rtype->type)
    {
    case FFI_TYPE_VOID:
    case FFI_TYPE_FLOAT:
    case FFI_TYPE_DOUBLE:
      cif->flags = (unsigned) cif->rtype->type;
      break;

    case FFI_TYPE_SINT64:
    case FFI_TYPE_UINT64:
      cif->flags = (unsigned) FFI_TYPE_SINT64;
      break;

    case FFI_TYPE_STRUCT:
      if (cif->abi == FFI_VFP
	  && (type_code = vfp_type_p (cif->rtype)) != 0)
	{
	  /* A Composite Type passed in VFP registers, either
	     FFI_TYPE_STRUCT_VFP_FLOAT or FFI_TYPE_STRUCT_VFP_DOUBLE. */
	  cif->flags = (unsigned) type_code;
	}
      else if (cif->rtype->size <= 4)
	/* A Composite Type not larger than 4 bytes is returned in r0.  */
	cif->flags = (unsigned)FFI_TYPE_INT;
      else
	/* A Composite Type larger than 4 bytes, or whose size cannot
	   be determined statically ... is stored in memory at an
	   address passed [in r0].  */
	cif->flags = (unsigned)FFI_TYPE_STRUCT;
      break;

    default:
      cif->flags = FFI_TYPE_INT;
      break;
    }

  /* Map out the register placements of VFP register args.
     The VFP hard-float calling conventions are slightly more sophisticated than
     the base calling conventions, so we do it here instead of in ffi_prep_args(). */
  if (cif->abi == FFI_VFP)
    layout_vfp_args (cif);

  return FFI_OK;
}

/* Prototypes for assembly functions, in sysv.S */
extern void ffi_call_SYSV (void (*fn)(void), extended_cif *, unsigned, unsigned, unsigned *);
extern void ffi_call_VFP (void (*fn)(void), extended_cif *, unsigned, unsigned, unsigned *);

void ffi_call(ffi_cif *cif, void (*fn)(void), void *rvalue, void **avalue)
{
  extended_cif ecif;

  int small_struct = (cif->flags == FFI_TYPE_INT 
		      && cif->rtype->type == FFI_TYPE_STRUCT);
  int vfp_struct = (cif->flags == FFI_TYPE_STRUCT_VFP_FLOAT
		    || cif->flags == FFI_TYPE_STRUCT_VFP_DOUBLE);

  ecif.cif = cif;
  ecif.avalue = avalue;

  unsigned int temp;
  
  /* If the return value is a struct and we don't have a return	*/
  /* value address then we need to make one		        */

  if ((rvalue == NULL) && 
      (cif->flags == FFI_TYPE_STRUCT))
    {
      ecif.rvalue = alloca(cif->rtype->size);
    }
  else if (small_struct)
    ecif.rvalue = &temp;
  else if (vfp_struct)
    {
      /* Largest case is double x 4. */
      ecif.rvalue = alloca(32);
    }
  else
    ecif.rvalue = rvalue;

  switch (cif->abi) 
    {
    case FFI_SYSV:
      ffi_call_SYSV (fn, &ecif, cif->bytes, cif->flags, ecif.rvalue);
      break;

    case FFI_VFP:
      ffi_call_VFP (fn, &ecif, cif->bytes, cif->flags, ecif.rvalue);
      break;

    default:
      FFI_ASSERT(0);
      break;
    }
  if (small_struct)
    memcpy (rvalue, &temp, cif->rtype->size);
  else if (vfp_struct)
    memcpy (rvalue, ecif.rvalue, cif->rtype->size);
}

/** private members **/

static void ffi_prep_incoming_args_SYSV (char *stack, void **ret,
					 void** args, ffi_cif* cif, float *vfp_stack);

void ffi_closure_SYSV (ffi_closure *);

void ffi_closure_VFP (ffi_closure *);

/* This function is jumped to by the trampoline */

unsigned int
ffi_closure_SYSV_inner (closure, respp, args, vfp_args)
     ffi_closure *closure;
     void **respp;
     void *args;
     void *vfp_args;
{
  // our various things...
  ffi_cif       *cif;
  void         **arg_area;

  cif         = closure->cif;
  arg_area    = (void**) alloca (cif->nargs * sizeof (void*));  

  /* this call will initialize ARG_AREA, such that each
   * element in that array points to the corresponding 
   * value on the stack; and if the function returns
   * a structure, it will re-set RESP to point to the
   * structure return address.  */

  ffi_prep_incoming_args_SYSV(args, respp, arg_area, cif, vfp_args);

  (closure->fun) (cif, *respp, arg_area, closure->user_data);

  return cif->flags;
}

/*@-exportheader@*/
static void 
ffi_prep_incoming_args_SYSV(char *stack, void **rvalue,
			    void **avalue, ffi_cif *cif,
			    /* Used only under VFP hard-float ABI. */
			    float *vfp_stack)
/*@=exportheader@*/
{
  register unsigned int i, vi = 0;
  register void **p_argv;
  register char *argp;
  register ffi_type **p_arg;

  argp = stack;

  if ( cif->flags == FFI_TYPE_STRUCT ) {
    *rvalue = *(void **) argp;
    argp += 4;
  }

  p_argv = avalue;

  for (i = cif->nargs, p_arg = cif->arg_types; (i != 0); i--, p_arg++)
    {
      size_t z;
      size_t alignment;
  
      if (cif->abi == FFI_VFP
	  && vi < cif->vfp_nargs && vfp_type_p (*p_arg))
	{
	  *p_argv++ = (void*)(vfp_stack + cif->vfp_args[vi++]);
	  continue;
	}

      alignment = (*p_arg)->alignment;
      if (alignment < 4)
	alignment = 4;
      /* Align if necessary */
      if ((alignment - 1) & (unsigned) argp) {
	argp = (char *) ALIGN(argp, alignment);
      }

      z = (*p_arg)->size;

      /* because we're little endian, this is what it turns into.   */

      *p_argv = (void*) argp;

      p_argv++;
      argp += z;
    }
  
  return;
}

/* How to make a trampoline.  */

#if FFI_EXEC_TRAMPOLINE_TABLE

#include <mach/mach.h>
#include <pthread.h>
#include <stdio.h>
#include <stdlib.h>

extern void *ffi_closure_trampoline_table_page;

typedef struct ffi_trampoline_table ffi_trampoline_table;
typedef struct ffi_trampoline_table_entry ffi_trampoline_table_entry;

struct ffi_trampoline_table {
  /* contigious writable and executable pages */
  vm_address_t config_page;
  vm_address_t trampoline_page;

  /* free list tracking */
  uint16_t free_count;
  ffi_trampoline_table_entry *free_list;
  ffi_trampoline_table_entry *free_list_pool;

  ffi_trampoline_table *prev;
  ffi_trampoline_table *next;
};

struct ffi_trampoline_table_entry {
  void *(*trampoline)();
  ffi_trampoline_table_entry *next;
};

/* Override the standard architecture trampoline size */
// XXX TODO - Fix
#undef FFI_TRAMPOLINE_SIZE
#define FFI_TRAMPOLINE_SIZE 12

/* The trampoline configuration is placed at 4080 bytes prior to the trampoline's entry point */
#define FFI_TRAMPOLINE_CODELOC_CONFIG(codeloc) ((void **) (((uint8_t *) codeloc) - 4080));

/* The first 16 bytes of the config page are unused, as they are unaddressable from the trampoline page. */
#define FFI_TRAMPOLINE_CONFIG_PAGE_OFFSET 16

/* Total number of trampolines that fit in one trampoline table */
#define FFI_TRAMPOLINE_COUNT ((PAGE_SIZE - FFI_TRAMPOLINE_CONFIG_PAGE_OFFSET) / FFI_TRAMPOLINE_SIZE)

static pthread_mutex_t ffi_trampoline_lock = PTHREAD_MUTEX_INITIALIZER;
static ffi_trampoline_table *ffi_trampoline_tables = NULL;

static ffi_trampoline_table *
ffi_trampoline_table_alloc ()
{
  ffi_trampoline_table *table = NULL;

  /* Loop until we can allocate two contigious pages */
  while (table == NULL) {
    vm_address_t config_page = 0x0;
    kern_return_t kt;

    /* Try to allocate two pages */
    kt = vm_allocate (mach_task_self (), &config_page, PAGE_SIZE*2, VM_FLAGS_ANYWHERE);
    if (kt != KERN_SUCCESS) {
      fprintf(stderr, "vm_allocate() failure: %d at %s:%d\n", kt, __FILE__, __LINE__);
      break;
    }
  
    /* Now drop the second half of the allocation to make room for the trampoline table */
    vm_address_t trampoline_page = config_page+PAGE_SIZE;
    kt = vm_deallocate (mach_task_self (), trampoline_page, PAGE_SIZE);
    if (kt != KERN_SUCCESS) {
      fprintf(stderr, "vm_deallocate() failure: %d at %s:%d\n", kt, __FILE__, __LINE__);
      break;
    }

    /* Remap the trampoline table to directly follow the config page */
    vm_prot_t cur_prot;
    vm_prot_t max_prot;

    kt = vm_remap (mach_task_self (), &trampoline_page, PAGE_SIZE, 0x0, FALSE, mach_task_self (), (vm_address_t) &ffi_closure_trampoline_table_page, FALSE, &cur_prot, &max_prot, VM_INHERIT_SHARE);

    /* If we lost access to the destination trampoline page, drop our config allocation mapping and retry */
    if (kt != KERN_SUCCESS) {
      /* Log unexpected failures */
      if (kt != KERN_NO_SPACE) {
        fprintf(stderr, "vm_remap() failure: %d at %s:%d\n", kt, __FILE__, __LINE__);
      }

      vm_deallocate (mach_task_self (), config_page, PAGE_SIZE);
      continue;
    }

    /* We have valid trampoline and config pages */
    table = calloc (1, sizeof(ffi_trampoline_table));
    table->free_count = FFI_TRAMPOLINE_COUNT;
    table->config_page = config_page;
    table->trampoline_page = trampoline_page;
    
    /* Create and initialize the free list */
    table->free_list_pool = calloc(FFI_TRAMPOLINE_COUNT, sizeof(ffi_trampoline_table_entry));

    uint16_t i;
    for (i = 0; i < table->free_count; i++) {
      ffi_trampoline_table_entry *entry = &table->free_list_pool[i];
      entry->trampoline = (void *) (table->trampoline_page + (i * FFI_TRAMPOLINE_SIZE));

      if (i < table->free_count - 1)
        entry->next = &table->free_list_pool[i+1];
    }

    table->free_list = table->free_list_pool;
  }

  return table;
}

void *
ffi_closure_alloc (size_t size, void **code)
{
  /* Create the closure */
  ffi_closure *closure = malloc(size);
  if (closure == NULL)
    return NULL;

  pthread_mutex_lock(&ffi_trampoline_lock);

  /* Check for an active trampoline table with available entries. */
  ffi_trampoline_table *table = ffi_trampoline_tables;
  if (table == NULL || table->free_list == NULL) {
    table = ffi_trampoline_table_alloc ();
    if (table == NULL) {
      free(closure);
      return NULL;
    }

    /* Insert the new table at the top of the list */
    table->next = ffi_trampoline_tables;
    if (table->next != NULL)
        table->next->prev = table;

    ffi_trampoline_tables = table;
  }

  /* Claim the free entry */
  ffi_trampoline_table_entry *entry = ffi_trampoline_tables->free_list;
  ffi_trampoline_tables->free_list = entry->next;
  ffi_trampoline_tables->free_count--;
  entry->next = NULL;

  pthread_mutex_unlock(&ffi_trampoline_lock);

  /* Initialize the return values */
  *code = entry->trampoline;
  closure->trampoline_table = table;
  closure->trampoline_table_entry = entry;

  return closure;
}

void
ffi_closure_free (void *ptr)
{
  ffi_closure *closure = ptr;

  pthread_mutex_lock(&ffi_trampoline_lock);

  /* Fetch the table and entry references */
  ffi_trampoline_table *table = closure->trampoline_table;
  ffi_trampoline_table_entry *entry = closure->trampoline_table_entry;

  /* Return the entry to the free list */
  entry->next = table->free_list;
  table->free_list = entry;
  table->free_count++;

  /* If all trampolines within this table are free, and at least one other table exists, deallocate
   * the table */
  if (table->free_count == FFI_TRAMPOLINE_COUNT && ffi_trampoline_tables != table) {
    /* Remove from the list */
    if (table->prev != NULL)
      table->prev->next = table->next;
  
    if (table->next != NULL)
      table->next->prev = table->prev;

    /* Deallocate pages */
    kern_return_t kt;
    kt = vm_deallocate (mach_task_self (), table->config_page, PAGE_SIZE);
    if (kt != KERN_SUCCESS)
      fprintf(stderr, "vm_deallocate() failure: %d at %s:%d\n", kt, __FILE__, __LINE__);

    kt = vm_deallocate (mach_task_self (), table->trampoline_page, PAGE_SIZE);
    if (kt != KERN_SUCCESS)
      fprintf(stderr, "vm_deallocate() failure: %d at %s:%d\n", kt, __FILE__, __LINE__);

    /* Deallocate free list */
    free (table->free_list_pool);
    free (table);
  } else if (ffi_trampoline_tables != table) {
    /* Otherwise, bump this table to the top of the list */
    table->prev = NULL;
    table->next = ffi_trampoline_tables;
    if (ffi_trampoline_tables != NULL)
      ffi_trampoline_tables->prev = table;

    ffi_trampoline_tables = table;
  }

  pthread_mutex_unlock (&ffi_trampoline_lock);

  /* Free the closure */
  free (closure);
}

#else

#define FFI_INIT_TRAMPOLINE(TRAMP,FUN,CTX)				\
({ unsigned char *__tramp = (unsigned char*)(TRAMP);			\
   unsigned int  __fun = (unsigned int)(FUN);				\
   unsigned int  __ctx = (unsigned int)(CTX);				\
   *(unsigned int*) &__tramp[0] = 0xe92d000f; /* stmfd sp!, {r0-r3} */	\
   *(unsigned int*) &__tramp[4] = 0xe59f0000; /* ldr r0, [pc] */	\
   *(unsigned int*) &__tramp[8] = 0xe59ff000; /* ldr pc, [pc] */	\
   *(unsigned int*) &__tramp[12] = __ctx;				\
   *(unsigned int*) &__tramp[16] = __fun;				\
   __clear_cache((&__tramp[0]), (&__tramp[19]));			\
 })

#endif

/* the cif must already be prep'ed */

ffi_status
ffi_prep_closure_loc (ffi_closure* closure,
		      ffi_cif* cif,
		      void (*fun)(ffi_cif*,void*,void**,void*),
		      void *user_data,
		      void *codeloc)
{
  void (*closure_func)(ffi_closure*) = NULL;

<<<<<<< HEAD
  if (cif->abi == FFI_SYSV)
    closure_func = &ffi_closure_SYSV;
  else if (cif->abi == FFI_VFP)
    closure_func = &ffi_closure_VFP;
  else
    FFI_ASSERT (0);
    
=======
#if FFI_EXEC_TRAMPOLINE_TABLE
  void **config = FFI_TRAMPOLINE_CODELOC_CONFIG(codeloc);
  config[0] = closure;
  config[1] = ffi_closure_SYSV;
#else
>>>>>>> f6ab3edc
  FFI_INIT_TRAMPOLINE (&closure->tramp[0], \
		       closure_func,  \
		       codeloc);
#endif

  closure->cif  = cif;
  closure->user_data = user_data;
  closure->fun  = fun;

  return FFI_OK;
}

/* Below are routines for VFP hard-float support. */

static int rec_vfp_type_p (ffi_type *t, int *elt, int *elnum)
{
  switch (t->type)
    {
    case FFI_TYPE_FLOAT:
    case FFI_TYPE_DOUBLE:
      *elt = (int) t->type;
      *elnum = 1;
      return 1;

    case FFI_TYPE_STRUCT_VFP_FLOAT:
      *elt = FFI_TYPE_FLOAT;
      *elnum = t->size / sizeof (float);
      return 1;

    case FFI_TYPE_STRUCT_VFP_DOUBLE:
      *elt = FFI_TYPE_DOUBLE;
      *elnum = t->size / sizeof (double);
      return 1;

    case FFI_TYPE_STRUCT:;
      {
	int base_elt = 0, total_elnum = 0;
	ffi_type **el = t->elements;
	while (*el)
	  {
	    int el_elt = 0, el_elnum = 0;
	    if (! rec_vfp_type_p (*el, &el_elt, &el_elnum)
		|| (base_elt && base_elt != el_elt)
		|| total_elnum + el_elnum > 4)
	      return 0;
	    base_elt = el_elt;
	    total_elnum += el_elnum;
	    el++;
	  }
	*elnum = total_elnum;
	*elt = base_elt;
	return 1;
      }
    default: ;
    }
  return 0;
}

static int vfp_type_p (ffi_type *t)
{
  int elt, elnum;
  if (rec_vfp_type_p (t, &elt, &elnum))
    {
      if (t->type == FFI_TYPE_STRUCT)
	{
	  if (elnum == 1)
	    t->type = elt;
	  else
	    t->type = (elt == FFI_TYPE_FLOAT
		       ? FFI_TYPE_STRUCT_VFP_FLOAT
		       : FFI_TYPE_STRUCT_VFP_DOUBLE);
	}
      return (int) t->type;
    }
  return 0;
}

static void place_vfp_arg (ffi_cif *cif, ffi_type *t)
{
  int reg = cif->vfp_reg_free;
  int nregs = t->size / sizeof (float);
  int align = ((t->type == FFI_TYPE_STRUCT_VFP_FLOAT
		|| t->type == FFI_TYPE_FLOAT) ? 1 : 2);
  /* Align register number. */
  if ((reg & 1) && align == 2)
    reg++;
  while (reg + nregs <= 16)
    {
      int s, new_used = 0;
      for (s = reg; s < reg + nregs; s++)
	{
	  new_used |= (1 << s);
	  if (cif->vfp_used & (1 << s))
	    {
	      reg += align;
	      goto next_reg;
	    }
	}
      /* Found regs to allocate. */
      cif->vfp_used |= new_used;
      cif->vfp_args[cif->vfp_nargs++] = reg;

      /* Update vfp_reg_free. */
      if (cif->vfp_used & (1 << cif->vfp_reg_free))
	{
	  reg += nregs;
	  while (cif->vfp_used & (1 << reg))
	    reg += 1;
	  cif->vfp_reg_free = reg;
	}
      return;
    next_reg: ;
    }
}

static void layout_vfp_args (ffi_cif *cif)
{
  int i;
  /* Init VFP fields */
  cif->vfp_used = 0;
  cif->vfp_nargs = 0;
  cif->vfp_reg_free = 0;
  memset (cif->vfp_args, -1, 16); /* Init to -1. */

  for (i = 0; i < cif->nargs; i++)
    {
      ffi_type *t = cif->arg_types[i];
      if (vfp_type_p (t))
	place_vfp_arg (cif, t);
    }
}<|MERGE_RESOLUTION|>--- conflicted
+++ resolved
@@ -1,5 +1,5 @@
 /* -----------------------------------------------------------------------
-   ffi.c - Copyright (c) 1998, 2008  Red Hat, Inc.
+   ffi.c - Copyright (c) 1998, 2008, 2011  Red Hat, Inc.
    
    ARM Foreign Function Interface 
 
@@ -401,7 +401,7 @@
       fprintf(stderr, "vm_allocate() failure: %d at %s:%d\n", kt, __FILE__, __LINE__);
       break;
     }
-  
+
     /* Now drop the second half of the allocation to make room for the trampoline table */
     vm_address_t trampoline_page = config_page+PAGE_SIZE;
     kt = vm_deallocate (mach_task_self (), trampoline_page, PAGE_SIZE);
@@ -432,7 +432,7 @@
     table->free_count = FFI_TRAMPOLINE_COUNT;
     table->config_page = config_page;
     table->trampoline_page = trampoline_page;
-    
+
     /* Create and initialize the free list */
     table->free_list_pool = calloc(FFI_TRAMPOLINE_COUNT, sizeof(ffi_trampoline_table_entry));
 
@@ -516,7 +516,7 @@
     /* Remove from the list */
     if (table->prev != NULL)
       table->prev->next = table->next;
-  
+
     if (table->next != NULL)
       table->next->prev = table->prev;
 
@@ -576,7 +576,6 @@
 {
   void (*closure_func)(ffi_closure*) = NULL;
 
-<<<<<<< HEAD
   if (cif->abi == FFI_SYSV)
     closure_func = &ffi_closure_SYSV;
   else if (cif->abi == FFI_VFP)
@@ -584,13 +583,11 @@
   else
     FFI_ASSERT (0);
     
-=======
 #if FFI_EXEC_TRAMPOLINE_TABLE
   void **config = FFI_TRAMPOLINE_CODELOC_CONFIG(codeloc);
   config[0] = closure;
-  config[1] = ffi_closure_SYSV;
+  config[1] = closure_func;
 #else
->>>>>>> f6ab3edc
   FFI_INIT_TRAMPOLINE (&closure->tramp[0], \
 		       closure_func,  \
 		       codeloc);
