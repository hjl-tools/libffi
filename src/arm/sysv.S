/* -----------------------------------------------------------------------
   sysv.S - Copyright (c) 1998, 2008 Red Hat, Inc.
   
   ARM Foreign Function Interface 

   Permission is hereby granted, free of charge, to any person obtaining
   a copy of this software and associated documentation files (the
   ``Software''), to deal in the Software without restriction, including
   without limitation the rights to use, copy, modify, merge, publish,
   distribute, sublicense, and/or sell copies of the Software, and to
   permit persons to whom the Software is furnished to do so, subject to
   the following conditions:

   The above copyright notice and this permission notice shall be included
   in all copies or substantial portions of the Software.

   THE SOFTWARE IS PROVIDED ``AS IS'', WITHOUT WARRANTY OF ANY KIND,
   EXPRESS OR IMPLIED, INCLUDING BUT NOT LIMITED TO THE WARRANTIES OF
   MERCHANTABILITY, FITNESS FOR A PARTICULAR PURPOSE AND
   NONINFRINGEMENT.  IN NO EVENT SHALL THE AUTHORS OR COPYRIGHT
   HOLDERS BE LIABLE FOR ANY CLAIM, DAMAGES OR OTHER LIABILITY,
   WHETHER IN AN ACTION OF CONTRACT, TORT OR OTHERWISE, ARISING FROM,
   OUT OF OR IN CONNECTION WITH THE SOFTWARE OR THE USE OR OTHER
   DEALINGS IN THE SOFTWARE.
   ----------------------------------------------------------------------- */

#define LIBFFI_ASM	
#include <fficonfig.h>
#include <ffi.h>
#ifdef HAVE_MACHINE_ASM_H
#include <machine/asm.h>
#else
#ifdef __USER_LABEL_PREFIX__
#define CONCAT1(a, b) CONCAT2(a, b)
#define CONCAT2(a, b) a ## b

/* Use the right prefix for global labels.  */
#define CNAME(x) CONCAT1 (__USER_LABEL_PREFIX__, x)
#else
#define CNAME(x) x
#endif
#ifdef __APPLE__
#define ENTRY(x) .globl CNAME(x); CNAME(x):
#else
#define ENTRY(x) .globl CNAME(x); .type CNAME(x),%function; CNAME(x):
#endif /* __APPLE__ */
#endif

#ifdef __ELF__
#define LSYM(x) .x
#else
#define LSYM(x) x
#endif

/* Use the SOFTFP return value ABI on Mac OS X, as per the iOS ABI
  Function Call Guide */
#ifdef __APPLE__
#define __SOFTFP__
#endif

/* We need a better way of testing for this, but for now, this is all 
   we can do.  */
@ This selects the minimum architecture level required.
#define __ARM_ARCH__ 3

#if defined(__ARM_ARCH_4__) || defined(__ARM_ARCH_4T__)
# undef __ARM_ARCH__
# define __ARM_ARCH__ 4
#endif
        
#if defined(__ARM_ARCH_5__) || defined(__ARM_ARCH_5T__) \
	|| defined(__ARM_ARCH_5E__) || defined(__ARM_ARCH_5TE__) \
	|| defined(__ARM_ARCH_5TEJ__)
# undef __ARM_ARCH__
# define __ARM_ARCH__ 5
#endif

#if defined(__ARM_ARCH_6__) || defined(__ARM_ARCH_6J__) \
        || defined(__ARM_ARCH_6K__) || defined(__ARM_ARCH_6Z__) \
        || defined(__ARM_ARCH_6ZK__) || defined(__ARM_ARCH_6T2__) \
	|| defined(__ARM_ARCH_6M__)
# undef __ARM_ARCH__
# define __ARM_ARCH__ 6
#endif

#if defined(__ARM_ARCH_7__) || defined(__ARM_ARCH_7A__) \
        || defined(__ARM_ARCH_7R__) || defined(__ARM_ARCH_7M__) \
	|| defined(__ARM_ARCH_7EM__)
# undef __ARM_ARCH__
# define __ARM_ARCH__ 7
#endif

#if __ARM_ARCH__ >= 5
# define call_reg(x)	blx	x
#elif defined (__ARM_ARCH_4T__)
# define call_reg(x)	mov	lr, pc ; bx	x
# if defined(__thumb__) || defined(__THUMB_INTERWORK__)
#  define __INTERWORKING__
# endif
#else
# define call_reg(x)	mov	lr, pc ; mov	pc, x
#endif

/* Conditionally compile unwinder directives.  */
#ifdef __ARM_EABI__
#define UNWIND
#else
#define UNWIND @
#endif	

	
#if defined(__thumb__) && !defined(__THUMB_INTERWORK__)
.macro	ARM_FUNC_START name
	.text
	.align 0
	.thumb
	.thumb_func
#ifdef __APPLE__
	ENTRY($0)
#else
	ENTRY(\name)
#endif
	bx	pc
	nop
	.arm
	UNWIND .fnstart
/* A hook to tell gdb that we've switched to ARM mode.  Also used to call
   directly from other local arm routines.  */
#ifdef __APPLE__
_L__$0:
#else
_L__\name:
#endif
.endm
#else
.macro	ARM_FUNC_START name
	.text
	.align 0
	.arm
#ifdef __APPLE__
	ENTRY($0)
#else
	ENTRY(\name)
#endif
	UNWIND .fnstart
.endm
#endif

<<<<<<< HEAD
.macro	RETLDM	regs=, cond=, dirn=ia
#if defined (__INTERWORKING__)
	.ifc "\regs",""
	ldr\cond	lr, [sp], #4
	.else
	ldm\cond\dirn	sp!, {\regs, lr}
	.endif
	bx\cond	lr
#else
	.ifc "\regs",""
	ldr\cond	pc, [sp], #4
	.else
	ldm\cond\dirn	sp!, {\regs, pc}
	.endif
#endif
.endm


	@ r0:   fn
=======
	@ r0:   ffi_prep_args
>>>>>>> f6ab3edc
	@ r1:   &ecif
	@ r2:   cif->bytes
	@ r3:   fig->flags
	@ sp+0: ecif.rvalue

	@ This assumes we are using gas.
ARM_FUNC_START ffi_call_SYSV
	@ Save registers
        stmfd	sp!, {r0-r3, fp, lr}
	UNWIND .save	{r0-r3, fp, lr}
	mov	fp, sp

	UNWIND .setfp	fp, sp

	@ Make room for all of the new args.
	sub	sp, fp, r2

	@ Place all of the ffi_prep_args in position
	mov	r0, sp
	@     r1 already set

	@ Call ffi_prep_args(stack, &ecif)
	bl	ffi_prep_args

	@ move first 4 parameters in registers
	ldmia	sp, {r0-r3}

	@ and adjust stack
	sub	lr, fp, sp	@ cif->bytes == fp - sp
	ldr	ip, [fp]	@ load fn() in advance
	cmp	lr, #16
	movhs	lr, #16
	add	sp, sp, lr

	@ call (fn) (...)
	call_reg(ip)
	
	@ Remove the space we pushed for the args
	mov	sp, fp

	@ Load r2 with the pointer to storage for the return value
	ldr	r2, [sp, #24]

	@ Load r3 with the return type code 
	ldr	r3, [sp, #12]

	@ If the return value pointer is NULL, assume no return value.
	cmp	r2, #0
	beq	LSYM(Lepilogue)

@ return INT
	cmp	r3, #FFI_TYPE_INT
#if defined(__SOFTFP__) || defined(__ARM_EABI__)
	cmpne	r3, #FFI_TYPE_FLOAT
#endif
	streq	r0, [r2]
	beq	LSYM(Lepilogue)

	@ return INT64
	cmp	r3, #FFI_TYPE_SINT64
#if defined(__SOFTFP__) || defined(__ARM_EABI__)
	cmpne	r3, #FFI_TYPE_DOUBLE
#endif
	stmeqia	r2, {r0, r1}

#if !defined(__SOFTFP__) && !defined(__ARM_EABI__)
	beq	LSYM(Lepilogue)

@ return FLOAT
	cmp	r3, #FFI_TYPE_FLOAT
	stfeqs	f0, [r2]
	beq	LSYM(Lepilogue)

@ return DOUBLE or LONGDOUBLE
	cmp	r3, #FFI_TYPE_DOUBLE
	stfeqd	f0, [r2]
#endif

LSYM(Lepilogue):
#if defined (__INTERWORKING__)
	ldmia   sp!, {r0-r3,fp, lr}
	bx	lr
#else
	ldmia   sp!, {r0-r3,fp, pc}
#endif

.ffi_call_SYSV_end:
	UNWIND .fnend
#ifdef __ELF__
        .size    CNAME(ffi_call_SYSV),.ffi_call_SYSV_end-CNAME(ffi_call_SYSV)
#endif


/*
	unsigned int FFI_HIDDEN
	ffi_closure_SYSV_inner (closure, respp, args)
	     ffi_closure *closure;
	     void **respp;
  	     void *args;
*/

ARM_FUNC_START ffi_closure_SYSV
	UNWIND .pad #16
	add	ip, sp, #16
	stmfd	sp!, {ip, lr}
	UNWIND .save	{r0, lr}
	add	r2, sp, #8
	UNWIND .pad #16
	sub	sp, sp, #16
	str	sp, [sp, #8]
	add	r1, sp, #8
	bl	CNAME(ffi_closure_SYSV_inner)
	cmp	r0, #FFI_TYPE_INT
	beq	.Lretint

	cmp	r0, #FFI_TYPE_FLOAT
#if defined(__SOFTFP__) || defined(__ARM_EABI__)
	beq	.Lretint
#else
	beq	.Lretfloat
#endif

	cmp	r0, #FFI_TYPE_DOUBLE
#if defined(__SOFTFP__) || defined(__ARM_EABI__)
	beq	.Lretlonglong
#else
	beq	.Lretdouble
#endif

	cmp	r0, #FFI_TYPE_LONGDOUBLE
#if defined(__SOFTFP__) || defined(__ARM_EABI__)
	beq	.Lretlonglong
#else
	beq	.Lretlongdouble
#endif

	cmp	r0, #FFI_TYPE_SINT64
	beq	.Lretlonglong
.Lclosure_epilogue:
	add	sp, sp, #16
	ldmfd	sp, {sp, pc}
.Lretint:
	ldr	r0, [sp]
	b	.Lclosure_epilogue
.Lretlonglong:
	ldr	r0, [sp]
	ldr	r1, [sp, #4]
	b	.Lclosure_epilogue

#if !defined(__SOFTFP__) && !defined(__ARM_EABI__)
.Lretfloat:
	ldfs	f0, [sp]
	b	.Lclosure_epilogue
.Lretdouble:
	ldfd	f0, [sp]
	b	.Lclosure_epilogue
.Lretlongdouble:
	ldfd	f0, [sp]
	b	.Lclosure_epilogue
#endif

.ffi_closure_SYSV_end:
	UNWIND .fnend
#ifdef __ELF__
        .size    CNAME(ffi_closure_SYSV),.ffi_closure_SYSV_end-CNAME(ffi_closure_SYSV)
#endif


/* Below are VFP hard-float ABI call and closure implementations.
   Add VFP FPU directive here. */
	.fpu	vfp

	@ r0:   fn
	@ r1:   &ecif
	@ r2:   cif->bytes
	@ r3:   fig->flags
	@ sp+0: ecif.rvalue

ARM_FUNC_START ffi_call_VFP
	@ Save registers
        stmfd	sp!, {r0-r3, fp, lr}
	UNWIND .save	{r0-r3, fp, lr}
	mov	fp, sp
	UNWIND .setfp	fp, sp

	@ Make room for all of the new args.
	sub	sp, sp, r2

	@ Make room for loading VFP args
	sub	sp, sp, #64

	@ Place all of the ffi_prep_args in position
	mov	r0, sp
	@     r1 already set
	sub	r2, fp, #64   @ VFP scratch space

	@ Call ffi_prep_args(stack, &ecif, vfp_space)
	bl	ffi_prep_args

	@ Load VFP register args if needed
	cmp	r0, #0
	beq	LSYM(Lbase_args)

	@ Load only d0 if possible
	cmp	r0, #3
	sub	ip, fp, #64
	flddle	d0, [ip]
	fldmiadgt	ip, {d0-d7}

LSYM(Lbase_args):
	@ move first 4 parameters in registers
	ldmia	sp, {r0-r3}

	@ and adjust stack
	sub	lr, ip, sp	@ cif->bytes == (fp - 64) - sp
	ldr	ip, [fp]	@ load fn() in advance
        cmp	lr, #16
	movhs	lr, #16
        add	sp, sp, lr

	@ call (fn) (...)
	call_reg(ip)

	@ Remove the space we pushed for the args
	mov	sp, fp

	@ Load r2 with the pointer to storage for
	@ the return value
	ldr	r2, [sp, #24]

	@ Load r3 with the return type code 
	ldr	r3, [sp, #12]

	@ If the return value pointer is NULL,
	@ assume no return value.
	cmp	r2, #0
	beq	LSYM(Lepilogue_vfp)
	
	cmp	r3, #FFI_TYPE_INT
	streq	r0, [r2]
	beq	LSYM(Lepilogue_vfp)

	cmp	r3, #FFI_TYPE_SINT64
	stmeqia	r2, {r0, r1}
	beq	LSYM(Lepilogue_vfp)

	cmp	r3, #FFI_TYPE_FLOAT
	fstseq	s0, [r2]
	beq	LSYM(Lepilogue_vfp)
	
	cmp	r3, #FFI_TYPE_DOUBLE
	fstdeq	d0, [r2]
	beq	LSYM(Lepilogue_vfp)

	cmp	r3, #FFI_TYPE_STRUCT_VFP_FLOAT
	cmpne	r3, #FFI_TYPE_STRUCT_VFP_DOUBLE
	fstmiadeq	r2, {d0-d3}

LSYM(Lepilogue_vfp):
	RETLDM	"r0-r3,fp"

.ffi_call_VFP_end:
	UNWIND .fnend
        .size    CNAME(ffi_call_VFP),.ffi_call_VFP_end-CNAME(ffi_call_VFP)


ARM_FUNC_START ffi_closure_VFP
	fstmfdd	sp!, {d0-d7}
	@ r0-r3, then d0-d7
	UNWIND .pad #80
	add	ip, sp, #80
	stmfd	sp!, {ip, lr}
	UNWIND .save	{r0, lr}
	add	r2, sp, #72
	add	r3, sp, #8
	UNWIND .pad #72
	sub	sp, sp, #72
	str	sp, [sp, #64]
	add	r1, sp, #64
	bl	ffi_closure_SYSV_inner

	cmp	r0, #FFI_TYPE_INT
	beq	.Lretint_vfp

	cmp	r0, #FFI_TYPE_FLOAT
	beq	.Lretfloat_vfp

	cmp	r0, #FFI_TYPE_DOUBLE
	cmpne	r0, #FFI_TYPE_LONGDOUBLE
	beq	.Lretdouble_vfp

	cmp	r0, #FFI_TYPE_SINT64
	beq	.Lretlonglong_vfp

	cmp	r0, #FFI_TYPE_STRUCT_VFP_FLOAT
	beq	.Lretfloat_struct_vfp

	cmp	r0, #FFI_TYPE_STRUCT_VFP_DOUBLE
	beq	.Lretdouble_struct_vfp
	
.Lclosure_epilogue_vfp:
	add	sp, sp, #72
	ldmfd	sp, {sp, pc}

.Lretfloat_vfp:
	flds	s0, [sp]
	b	.Lclosure_epilogue_vfp
.Lretdouble_vfp:
	fldd	d0, [sp]
	b	.Lclosure_epilogue_vfp
.Lretint_vfp:
	ldr	r0, [sp]
	b	.Lclosure_epilogue_vfp
.Lretlonglong_vfp:
	ldmia	sp, {r0, r1}
	b	.Lclosure_epilogue_vfp
.Lretfloat_struct_vfp:
	fldmiad	sp, {d0-d1}
	b	.Lclosure_epilogue_vfp
.Lretdouble_struct_vfp:
	fldmiad	sp, {d0-d3}
	b	.Lclosure_epilogue_vfp

.ffi_closure_VFP_end:
	UNWIND .fnend
        .size    CNAME(ffi_closure_VFP),.ffi_closure_VFP_end-CNAME(ffi_closure_VFP)

#if defined __ELF__ && defined __linux__
	.section	.note.GNU-stack,"",%progbits
#endif<|MERGE_RESOLUTION|>--- conflicted
+++ resolved
@@ -1,5 +1,5 @@
 /* -----------------------------------------------------------------------
-   sysv.S - Copyright (c) 1998, 2008 Red Hat, Inc.
+   sysv.S - Copyright (c) 1998, 2008, 2011 Red Hat, Inc.
    
    ARM Foreign Function Interface 
 
@@ -146,7 +146,6 @@
 .endm
 #endif
 
-<<<<<<< HEAD
 .macro	RETLDM	regs=, cond=, dirn=ia
 #if defined (__INTERWORKING__)
 	.ifc "\regs",""
@@ -164,11 +163,7 @@
 #endif
 .endm
 
-
-	@ r0:   fn
-=======
 	@ r0:   ffi_prep_args
->>>>>>> f6ab3edc
 	@ r1:   &ecif
 	@ r2:   cif->bytes
 	@ r3:   fig->flags
@@ -406,7 +401,7 @@
 	@ assume no return value.
 	cmp	r2, #0
 	beq	LSYM(Lepilogue_vfp)
-	
+
 	cmp	r3, #FFI_TYPE_INT
 	streq	r0, [r2]
 	beq	LSYM(Lepilogue_vfp)
